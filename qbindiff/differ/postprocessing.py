--- conflicted
+++ resolved
@@ -4,94 +4,19 @@
 from itertools import chain
 
 # Imports for types
-<<<<<<< HEAD
 from qbindiff.loader.program import Program
-from qbindiff.types import Set, Optional, Addr, DataFrame, BeliefMatching
+from qbindiff.types import Set, Optional, Addr, DataFrame, PureMatching
 
 
 class Postprocessor:
     """docstring for PostProcessor"""
-    def __init__(self, primary: Program, secondary: Program, primary_features: DataFrame, secondary_features: DataFrame, matchindex: BeliefMatching) -> None:
+    def __init__(self, primary: Program, secondary: Program, primary_features: DataFrame, secondary_features: DataFrame, matchindex: PureMatching) -> None:
         self.primary = primary
         self.secondary = secondary
         self.primary_features = primary_features
         self.secondary_features = secondary_features
         self.matchindex = matchindex
         self.add_objective = 0
-=======
-from qbindiff.types import Tuple, List, Optional, Set
-from qbindiff.types import AddrIndex, BeliefMatching, PureMatching, DataFrame, Addr
-from qbindiff.loader.program import Program
-from qbindiff.differ.matching import Matching
-
-
-def convert_matching(adds1: AddrIndex, adds2: AddrIndex, matching: BeliefMatching) -> Tuple[PureMatching, dict]:
-    """
-    Converts index matching of Belief propagation into matching of addresses.
-    """
-    matchidx1, matchidx2, weights = zip(*matching)
-    matchadds1 = adds1[list(matchidx1)]
-    matchadds2 = adds2[list(matchidx2)]
-    return dict(zip(matchadds1, matchadds2)), dict(zip(matchadds1, weights))
-
-
-def match_relatives(program1: Program, program2: Program, features1: DataFrame, features2: DataFrame, matching: PureMatching, score: float) -> Tuple[PureMatching, List[Addr]]:
-    """
-    Matches primary unmatched functions according to their neighborhoods
-    Matched if same parents and same children according to the current matching as well as same feature_vector
-    Lonely functions are recorded for future matching
-    """
-    unmatched = set(program1.keys()).difference(matching)
-    lonely = []
-    for address in unmatched:
-        candidates = get_candidates(address, program1, program2, matching)
-        if candidates is None:
-            lonely.append(address)
-            continue
-        for candidate in candidates:
-            if compare_function(address, candidate, program1, program2, features1, features2, matching):
-                score += 1. + len(program1[address].parents) + len(program1[address].children)
-                matching.update({address: candidate})
-                break
-    return matching, lonely
-
-
-def match_lonely(program2: Program, features1: DataFrame, features2: DataFrame, matching: PureMatching, lonely: List[Addr], score: float) -> PureMatching:
-    """
-    Matches secondary lonely unmatched functions to primary ones
-    Matched if same feature_vector
-    """
-    unmatched = set(program2.keys()).difference(matching.values())
-    lone_candidates = [x for x in unmatched if program2[x].is_alone()]
-    for address in lonely:
-        for candidate in iter(lone_candidates):
-            if (features1.loc[address] == features2.loc[candidate]).all():
-                score += 1.
-                matching.update({address: candidate})
-                lone_candidates.remove(candidate)
-                break
-    return matching
-
-
-def get_candidates(address: int, program1: Program, program2: Program, matching: PureMatching) -> Optional[Set[Addr]]:
-    """
-    Extracts the candidate set of the function "address"
-    Intersects the children sets of all secondary functions matched with parents of "address" in primay
-    Do the same for parents of functions coupled with children of "address"
-    Return the union of both sets
-    """
-    if not(program1[address].parents or program1[address].children):
-        return None
-    candidates = set()
-    if program1[address].parents:
-        parentcandidates = [program2[f_p2].children for f_p2 in map(matching.get, program1[address].parents) if f_p2]
-        candidates.update(reduce(set.intersection, parentcandidates, set()))
-
-    if program1[address].children:
-        childrencandidates = [program2[f_p2].parents for f_p2 in map(matching.get, program1[address].children) if f_p2]
-        candidates.update(reduce(set.intersection, childrencandidates, set()))
-    return candidates
->>>>>>> 867b5ca6
 
     def match_relatives(self)-> None:
         """
@@ -112,7 +37,6 @@
                     self.matchindex.update({addr: candidate})
                     break
 
-<<<<<<< HEAD
     def match_lonely(self) -> None:
         """
         Matches secondary lonely unmatched functions to primary ones
@@ -128,21 +52,6 @@
                     self.matchindex.update({addr: candidate})
                     lone_candidates.remove(candidate)
                     break
-=======
-def compare_function(add1: Addr, add2: Addr,  program1: Program, program2: Program, features1: DataFrame, features2: DataFrame, matching: PureMatching) -> bool:
-    """
-    True if adds1 and adds2 have the same parents and the same children according
-    to the current matching as well as same feature_vector
-    """
-    if (features1.loc[add1] != features2.loc[add2]).any():
-        return False
-    # RMQ: Is None expected in the set (cc. elie)?
-    if program2[add2].parents != {matching.get(x) for x in program1[add1].parents}:
-        return False
-    if program2[add2].children != {matching.get(x) for x in program1[add1].children}:  # idem
-        return False
-    return True
->>>>>>> 867b5ca6
 
     def _get_candidates(self, addr: Addr) -> Optional[Set[Addr]]:
         """
@@ -162,7 +71,6 @@
             candidates.update(*chain(childrencandidates))
         return candidates
 
-<<<<<<< HEAD
     def _compare_function(self, addr1: Addr, addr2: Addr, lone: bool=False) -> bool:
         """
         True if adds1 and adds2 have the same parents and the same children according
@@ -178,15 +86,3 @@
         if self.secondary[addr2].children != {self.matchindex.get(x) for x in self.primary[addr1].children}:
             return False
         return True
-=======
-def format_final_matching(primary: Program, secondary: Program, matching: PureMatching, similarity: dict, score: float) -> Matching:
-    final_matching = Matching()
-    final_matching.similarity = score
-    for k, v in matching.items():
-        final_matching.add_match(k, v, similarity.get(k, 1.))
-    for un_p1 in set(primary.keys()).difference(matching.keys()):
-        final_matching.add_unmatch_primary(un_p1)
-    for un_p2 in set(secondary.keys()).difference(matching.values()):
-        final_matching.add_unmatch_secondary(un_p2)
-    return final_matching
->>>>>>> 867b5ca6
